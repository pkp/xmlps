--- conflicted
+++ resolved
@@ -70,7 +70,18 @@
                 }
             }
         },
-<<<<<<< HEAD
+        {
+            "type": "package",
+            "package": {
+                "name": "pkp/jats2epub",
+                "version": "dev-master",
+                "source": {
+                    "url": "https://github.com/pkp/jats2epub",
+                    "type": "git",
+                    "reference": "master"
+                }
+            }
+        },
 	{
 	    "type": "package",
 	    "package": {
@@ -82,20 +93,6 @@
 		}
 	    }
 	}
-=======
-        {
-            "type": "package",
-            "package": {
-                "name": "pkp/jats2epub",
-                "version": "dev-master",
-                "source": {
-                    "url": "https://github.com/pkp/jats2epub",
-                    "type": "git",
-                    "reference": "master"
-                }
-            }
-        }
->>>>>>> 0b93a467
     ],
     "homepage": "http://framework.zend.com/",
     "require": {
@@ -111,11 +108,8 @@
         "citation-style-language/styles": "dev-master",
         "knmnyn/ParsCit": "dev-master",
         "dyve/jquery-autocomplete": "dev-master",
-<<<<<<< HEAD
+        "pkp/jats2epub": "dev-master",
 	"CeON/CERMINE": "1.7"
-=======
-        "pkp/jats2epub": "dev-master"
->>>>>>> 0b93a467
     },
     "config": {
         "process-timeout": 1800
